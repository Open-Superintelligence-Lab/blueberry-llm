import os
os.environ["TOKENIZERS_PARALLELISM"] = "false"

import torch
import torch.nn as nn
import torch.nn.functional as F
from torch.utils.data import Dataset, DataLoader
from torch.cuda.amp import autocast, GradScaler
import math
import random
import numpy as np
from datasets import load_dataset
from tqdm import tqdm
import time
from transformers import AutoTokenizer
from dataclasses import dataclass, field
from typing import List, Optional, Tuple
import warnings
import os
import pickle
from torchtune.modules import RotaryPositionalEmbeddings
warnings.filterwarnings('ignore')

def set_seed(seed: int = 42):
    """Set all random seeds for reproducibility"""
    random.seed(seed)
    np.random.seed(seed)
    torch.manual_seed(seed)
    torch.cuda.manual_seed_all(seed)
    torch.backends.cudnn.deterministic = True
    torch.backends.cudnn.benchmark = False
    print(f"🌱 Set all seeds to {seed}")

@dataclass
class MoEModelConfig:
    # Model architecture
    d_model: int = 384
    n_heads: int = 8
    n_kv_heads: int = field(init=False)
    n_layers: int = 8
    d_ff: int = field(init=False)
    multiple_of: int = 128
    batch_size: int = 16
    max_steps: int = 2000

    # Training parameters
    gradient_accumulation_steps: int = 4
    muon_lr: float = 0.01

    # Data parameters
    max_seq_len: int = 512
    max_tokens: int = -1 # set to -1 to include all tokens
    dataset_name: str = "Hosseinlack123/PicoLM-dataset"

    # Evaluation
    eval_every: int = 500
    eval_steps: int = 100

    # Regularization
    weight_decay: float = 0.1
    dropout: float = 0.0
    grad_clip: float = 1.0

    # Technical
    use_amp: bool = True
    vocab_size: Optional[int] = None
    log_milestones: Tuple[int, ...] = (250, 500, 1000)

    # MoE specific parameters
    num_experts: int = 6
    expert_top_k: int = 2
    load_balancing_weight: float = 0.01

    def __post_init__(self):
        assert self.d_model % self.n_heads == 0, "d_model must be divisible by n_heads"
        self.d_k = self.d_model // self.n_heads
        
        assert self.n_heads % 4 == 0, "n_heads must be divisible by 4"
        self.n_kv_heads = self.n_heads // 4
        
        self.d_ff = int(self.multiple_of * int((((self.d_model * 4 * 2 / 3) * 1.3) + self.multiple_of + 1) // self.multiple_of))
        

@torch.compile
def zeropower_via_newtonschulz5(G: torch.Tensor, steps: int = 5) -> torch.Tensor:
    """Newton-Schulz iteration to compute the zeroth power / orthogonalization of G."""
    assert G.ndim >= 2
    a, b, c = (3.4445, -4.7750, 2.0315)
    X = G.bfloat16()

    if G.size(-2) > G.size(-1):
        X = X.mT

    X = X / (X.norm(dim=(-2, -1), keepdim=True) + 1e-7)

    for _ in range(steps):
        A = X @ X.mT
        B = b * A + c * A @ A
        X = a * X + B @ X

    if G.size(-2) > G.size(-1):
        X = X.mT

    return X

class Muon(torch.optim.Optimizer):
    """Muon - MomentUm Orthogonalized by Newton-schulz"""
    def __init__(self, params, lr=0.02, momentum=0.95, nesterov=True, ns_steps=5):
        defaults = dict(lr=lr, momentum=momentum, nesterov=nesterov, ns_steps=ns_steps)
        super().__init__(params, defaults)

    @torch.no_grad()
    def step(self):
        for group in self.param_groups:
            for p in group["params"]:
                if p.grad is None:
                    continue

                g = p.grad
                state = self.state[p]

                if "momentum_buffer" not in state:
                    state["momentum_buffer"] = torch.zeros_like(g)

                buf = state["momentum_buffer"]
                buf.lerp_(g, 1 - group["momentum"])
                g = g.lerp_(buf, group["momentum"]) if group["nesterov"] else buf
                g = zeropower_via_newtonschulz5(g, steps=group["ns_steps"])
                p.add_(g.view_as(p), alpha=-group["lr"] * max(1, p.size(-2) / p.size(-1))**0.5)
	
def load_and_cache_data(config: MoEModelConfig, cache_dir: str = "data_cache"):
    """Load and cache tokenized data to avoid reprocessing"""
    os.makedirs(cache_dir, exist_ok=True)
    cache_file = f"{cache_dir}/tokenized_{config.dataset_name.split('/')[-1]}_{config.max_tokens}.pkl"

    # Check if cached data exists
    if os.path.exists(cache_file):
        print(f"📦 Loading cached data from {cache_file}")
        with open(cache_file, 'rb') as f:
            cached_data = pickle.load(f)

        texts = cached_data['texts']
        tokenizer = cached_data['tokenizer']
        tokens = cached_data['tokens']
        config.vocab_size = tokenizer.vocab_size

        print(f"✅ Loaded {len(texts)} documents, {len(tokens):,} tokens from cache")
        return texts, tokenizer, tokens

    print(f"🔄 Processing new data (will cache for future use)")

    # Load tokenizer
    tokenizer = AutoTokenizer.from_pretrained("HuggingFaceTB/SmolLM-135M", token=False)
    if tokenizer.pad_token is None:
        tokenizer.pad_token = tokenizer.eos_token

    # Load dataset
    dataset = load_dataset(config.dataset_name, token=False)['train']
    
    texts = []
    for i, item in enumerate(dataset):
        texts.append(item["text"])
        
    print(f"Loaded {len(texts)} Docs")

    # Tokenize
    print("Tokenizing texts...")
    
    max_tokens = config.max_tokens
    
    all_tokens = []
    for text in tqdm(texts, desc="Tokenizing"):
        tokens = tokenizer.encode(text + tokenizer.eos_token, add_special_tokens=False)
        all_tokens.extend(tokens)
        
        # Stop if we have enough tokens
        if max_tokens != -1 and len(all_tokens) >= max_tokens:
            break

    tokens = all_tokens[:max_tokens]
    print(f"Using {len(tokens):,} tokens")
    config.vocab_size = tokenizer.vocab_size

    # Cache the processed data
    cached_data = {'texts': texts, 'tokenizer': tokenizer, 'tokens': tokens}
    with open(cache_file, 'wb') as f:
        pickle.dump(cached_data, f)

    print(f"💾 Cached data to {cache_file}")
    return texts, tokenizer, tokens

class TextTokenDataset(Dataset):
    def __init__(self, tokens: List[int], seq_len: int = 512):
        self.tokens = tokens
        self.seq_len = seq_len

    def __len__(self):
        return max(0, len(self.tokens) - self.seq_len)

    def __getitem__(self, idx):
        x = torch.tensor(self.tokens[idx:idx + self.seq_len], dtype=torch.long)
        y = torch.tensor(self.tokens[idx + 1:idx + self.seq_len + 1], dtype=torch.long)
        return x, y

class Rotary(nn.Module):
    def __init__(self, dim: int, max_seq_len: int):
        super().__init__()
        self.rope = RotaryPositionalEmbeddings(dim=dim, max_seq_len=max_seq_len, base=10000)

    def forward(self, x_BTHD: torch.Tensor):
        # x_BTHD shape: [B, T, H, D] - need to convert to [B, T, H, D] for torchtune
        # torchtune expects [batch, seq_len, num_heads, head_dim]
        # Our input is already [B, T, H, D] which matches torchtune's expectation
        return self.rope(x_BTHD)

class MultiHeadAttention(nn.Module):
    def __init__(self, d_model: int, n_heads: int, n_kv_heads: int, max_seq_len: int, dropout: float = 0.0):
        super().__init__()
        self.d_model = d_model
        self.n_heads = n_heads
        self.n_kv_heads = n_kv_heads
        self.d_k = d_model // n_heads
        self.repeats = self.n_heads // self.n_kv_heads
        
        total_qkv_dim = (self.n_heads + (2 * self.n_kv_heads)) * self.d_k
        

        self.qkv = nn.Linear(d_model, total_qkv_dim, bias=True)
        self.w_o = nn.Linear(d_model, d_model, bias=False)
        self.w_o.ZERO_INIT = 1
        
        self.q_norm = nn.RMSNorm(self.d_k, eps=1e-6)
        self.k_norm = nn.RMSNorm(self.d_k, eps=1e-6)
        
        self.rotary = Rotary(self.d_k, max_seq_len)
        self.dropout = dropout

    def forward(self, x):
        batch_size, seq_len = x.size(0), x.size(1)
        # B, T = x.size(0), x.size(1)
        # qkv = self.qkv(x).reshape(B, T, 3, self.n_heads, self.d_k).permute(2, 0, 3, 1, 4)
        # Q, K, V = qkv[0], qkv[1], qkv[2]  # [B, H, T, D]

        qkv = self.qkv(x)
        q_size = self.n_heads * self.d_k
        kv_size = self.n_kv_heads * self.d_k
        
        Q, K, V = torch.split(qkv, [q_size, kv_size, kv_size], dim=-1)
    
        Q = Q.view(batch_size, seq_len, self.n_heads, self.d_k).permute(0, 2, 1, 3) # [ batch_size, n_heads, seq_len, d_k]
        K = K.view(batch_size, seq_len, self.n_kv_heads, self.d_k).permute(0, 2, 1, 3) # [ batch_size, n_kv_heads, seq_len, d_k]
        V = V.view(batch_size, seq_len, self.n_kv_heads, self.d_k).permute(0, 2, 1, 3) # [ batch_size, n_kv_heads, seq_len, d_k]


        # Q = self.rotary(Q)
        # K = self.rotary(K)
        # Apply RoPE on [B, T, H, D]
        Q = self.rotary(self.q_norm(Q).transpose(1, 2)).transpose(1, 2)
        K = self.rotary(self.k_norm(K).transpose(1, 2)).transpose(1, 2)
        
        K = K.repeat_interleave(self.repeats, dim=1)
        V = V.repeat_interleave(self.repeats, dim=1)

        attn_output = F.scaled_dot_product_attention(
            Q, K, V, is_causal=True, dropout_p=self.dropout if self.training else 0.0
        )
        attn_output = attn_output.transpose(1, 2).reshape(batch_size, seq_len, self.d_model)
        # attn_output = attn_output.transpose(1, 2).reshape(B, T, self.d_model)
        return self.w_o(attn_output)



class Expert(nn.Module):
    """Single expert network (essentially a FeedForward layer)"""
    def __init__(self, d_model: int, d_ff: int, dropout: float = 0.0):
        super().__init__()
        
        # self.w1 = nn.Linear(d_model, d_ff, bias=False) # up_proj
        # self.w2 = nn.Linear(d_ff, d_model, bias=False) # down_proj
        # self.w3 = nn.Linear(d_model, d_ff, bias=False) # gate_proj
        # self.w3.ZERO_INIT = 1
        
        self.linear1 = nn.Linear(d_model, d_ff, bias=False)
        self.linear2 = nn.Linear(d_ff, d_model, bias=False)
        # self.linear2.ZERO_INIT = 1
                
        self.dropout = nn.Dropout(dropout)

    def forward(self, x):
        # return self.w2(self.dropout(F.silu(self.w1(x))) * self.w3(x))
        return self.linear2(self.dropout(F.silu(self.linear1(x))))

class TopKRouter(nn.Module):
    """Router that selects top-k experts for each token"""
    def __init__(self, d_model: int, num_experts: int, top_k: int = 2):
        super().__init__()
        self.num_experts = num_experts
        self.top_k = top_k
        self.gate = nn.Linear(d_model, num_experts, bias=False)
        self.noise_std = 0.1  # Standard deviation for noise during training

    def forward(self, x: torch.Tensor) -> Tuple[torch.Tensor, torch.Tensor, torch.Tensor]:
        """
        Args:
            x: Input tensor [batch_size, seq_len, d_model]

        Returns:
            - router_weights: Softmax weights for selected experts [batch_size, seq_len, top_k]
            - expert_indices: Indices of selected experts [batch_size, seq_len, top_k]
            - router_probs: Full probability distribution over experts (for load balancing loss)
        """
        batch_size, seq_len, d_model = x.shape

        # Compute router logits
        router_logits = self.gate(x)  # [batch_size, seq_len, num_experts]

        # Add noise during training for exploration
        if self.training and self.noise_std > 0:
            noise = torch.randn_like(router_logits) * self.noise_std
            router_logits = router_logits + noise

        # Get full probability distribution (for load balancing loss)
        router_probs = F.softmax(router_logits, dim=-1)

        # Select top-k experts
        top_k_logits, top_k_indices = torch.topk(router_logits, self.top_k, dim=-1)
        top_k_weights = F.softmax(top_k_logits, dim=-1)

        return top_k_weights, top_k_indices, router_probs

class MixtureOfExperts(nn.Module):
    """Mixture of Experts layer with top-k routing"""
    def __init__(
        self,
        d_model: int,
        d_ff: int,
        num_experts: int = 8,
        top_k: int = 2,
        dropout: float = 0.0,
        load_balancing_weight: float = 0.01
    ):
        super().__init__()
        self.num_experts = num_experts
        self.top_k = top_k
        self.load_balancing_weight = load_balancing_weight

        # Create experts
        self.experts = nn.ModuleList([
            Expert(d_model, d_ff, dropout) for _ in range(num_experts)
        ])

        # Create router
        self.router = TopKRouter(d_model, num_experts, top_k)

    def forward(self, x: torch.Tensor) -> Tuple[torch.Tensor, Optional[torch.Tensor]]:
        """
        Args:
            x: Input tensor [batch_size, seq_len, d_model]

        Returns:
            - output: MoE output [batch_size, seq_len, d_model]
            - aux_loss: Load balancing auxiliary loss (only during training)
        """
        batch_size, seq_len, d_model = x.shape

        # Get routing decisions
        router_weights, expert_indices, router_probs = self.router(x)

        # Initialize output tensor
        output = torch.zeros_like(x)

        # Process each expert
        for expert_idx in range(self.num_experts):
            # Find tokens routed to this expert
            expert_mask = (expert_indices == expert_idx).any(dim=-1)  # [batch_size, seq_len]

            if expert_mask.any():
                # Get tokens for this expert
                expert_input = x[expert_mask]  # [num_tokens, d_model]

                # Apply expert
                expert_output = self.experts[expert_idx](expert_input)

                # Get weights for this expert - CORRECTED APPROACH
                # First get the mask for this expert's positions
                mask_for_expert = (expert_indices == expert_idx)  # [batch, seq, top_k]
                # Find which position (0 or 1) this expert appears in for relevant tokens
                positions = mask_for_expert[expert_mask].float().argmax(dim=-1)
                # Gather weights only for relevant tokens
                expert_weights = router_weights[expert_mask].gather(
                    -1, positions.unsqueeze(-1)
                ).squeeze(-1)

                # Add weighted expert output to result
                output[expert_mask] += expert_weights.unsqueeze(-1) * expert_output

        # Compute load balancing loss during training
        aux_loss = None
        if self.training:
            aux_loss = self._compute_load_balancing_loss(router_probs, expert_indices)

        return output, aux_loss

    def _compute_load_balancing_loss(
        self,
        router_probs: torch.Tensor,
        expert_indices: torch.Tensor
    ) -> torch.Tensor:
        """
        Compute auxiliary loss to ensure balanced expert usage.
        This encourages the router to distribute tokens evenly across experts.
        """
        # Compute the fraction of tokens routed to each expert
        expert_mask = F.one_hot(expert_indices, num_classes=self.num_experts).float()
        tokens_per_expert = expert_mask.sum(dim=[0, 1, 2]) / expert_mask.sum()

        # Compute the average probability of routing to each expert
        router_prob_mean = router_probs.mean(dim=[0, 1])

        # Load balancing loss encourages uniform distribution
        aux_loss = torch.sum(tokens_per_expert * router_prob_mean) * self.num_experts

        return aux_loss * self.load_balancing_weight

class MoETransformerBlock(nn.Module):
    """Transformer block with MoE"""
    def __init__(
        self,
        d_model: int,
        n_heads: int,
        n_kv_heads: int,
        d_ff: int,
        max_seq_len: int,
        num_experts: int = 8,
        top_k: int = 2,
        dropout: float = 0.0
    ):
        super().__init__()

        # Attention layer
        self.attention = MultiHeadAttention(d_model, n_heads, n_kv_heads, max_seq_len, dropout)

        # MoE layer
        self.feed_forward = MixtureOfExperts(
            d_model, d_ff, num_experts, top_k, dropout
        )

        # Normalization layers
        self.norm1 = nn.RMSNorm(d_model)
        self.post_norm1 = nn.RMSNorm(d_model)
        
        self.norm2 = nn.RMSNorm(d_model)
        self.post_norm2 = nn.RMSNorm(d_model)
        
        self.dropout = nn.Dropout(dropout)

    def forward(self, x):
        # Self-attention
        attn_out = self.post_norm1(self.attention(self.norm1(x)))
        x = x + self.dropout(attn_out)

        # MoE feed-forward
        ff_out, aux_loss = self.feed_forward(self.norm2(x))
        x = x + self.dropout(self.post_norm2(ff_out))
        return x, aux_loss


class MoEMinimalLLM(nn.Module):
    """Minimal LLM with Mixture of Experts"""
    def __init__(self, config: MoEModelConfig):
        super().__init__()
        self.config = config

        # Token embeddings
        self.token_embedding = nn.Embedding(config.vocab_size, config.d_model)
        self.position_dropout = nn.Dropout(config.dropout)

        # Transformer blocks with MoE
        self.transformer_blocks = nn.ModuleList([
            MoETransformerBlock(
                config.d_model,
                config.n_heads,
                config.n_kv_heads,
                config.d_ff,
                config.max_seq_len,
                config.num_experts,
                config.expert_top_k,
                config.dropout
            )
            for i in range(config.n_layers)
        ])

        # Output layers
        self.norm = nn.RMSNorm(config.d_model)
        self.output_dropout = nn.Dropout(config.dropout)

        # Language modeling head (tied with embeddings)
        self.lm_head = nn.Linear(config.d_model, config.vocab_size, bias=False)
        self.lm_head.weight = self.token_embedding.weight

        self.apply(self._init_weights)

        # Depth-aware init "https://medium.com/@hosseinlack123/unlocking-transformer-learning-weight-dispersion-and-a-novel-depth-aware-initialization-strategy-6e43dddb10a4"
        for i, block in enumerate(self.transformer_blocks):
            std = 0.04 - (i / (config.n_layers - 1)) * 0.04 if config.n_layers > 1 else 0.02
            for i, expert in enumerate(block.feed_forward.experts):
              torch.nn.init.normal_(expert.linear2.weight, mean=0.0, std=std)

    def _init_weights(self, module):
        
        if hasattr(module, 'ZERO_INIT'):
            if isinstance(module, nn.Linear):
                torch.nn.init.zeros_(module.weight)  
        elif isinstance(module, nn.Linear):
            torch.nn.init.normal_(module.weight, mean=0.0, std=0.02)
            if module.bias is not None:
                torch.nn.init.zeros_(module.bias)
        elif isinstance(module, nn.Embedding):
            torch.nn.init.normal_(module.weight, mean=0.0, std=0.02)

    def forward(self, x, return_aux_loss=True):
        # Token embeddings
        x = self.token_embedding(x) * math.sqrt(self.config.d_model)
        x = self.position_dropout(x)

        # Collect auxiliary losses from MoE layers
        aux_losses = []

        # Pass through transformer blocks
        for block in self.transformer_blocks:
            x, aux_loss = block(x)
            if aux_loss is not None and return_aux_loss:
                aux_losses.append(aux_loss)

        # Output projection
        x = self.norm(x)
        x = self.output_dropout(x)
        logits = self.lm_head(x)

        # Combine auxiliary losses
        total_aux_loss = sum(aux_losses) if aux_losses else None

        if return_aux_loss:
            return logits, total_aux_loss
        return logits

def evaluate_model(model: nn.Module, val_loader: DataLoader, config: MoEModelConfig):
    """Evaluate model performance"""
    model.eval()
    total_loss = 0
    total_tokens = 0
    total_correct = 0

    device = next(model.parameters()).device

    with torch.no_grad():
        for i, (x, y) in enumerate(val_loader):
            if i >= config.eval_steps:
                break
            x, y = x.to(device), y.to(device)

            with autocast(enabled=config.use_amp):
                # MoE model evaluation
                logits = model(x, return_aux_loss=False)  # Don't return aux loss during eval
                loss = F.cross_entropy(logits.view(-1, config.vocab_size), y.view(-1))

            total_loss += loss.item() * y.numel()
            total_tokens += y.numel()

            predictions = logits.argmax(dim=-1)
            total_correct += (predictions == y).sum().item()

    avg_loss = total_loss / total_tokens
    accuracy = total_correct / total_tokens
    perplexity = math.exp(min(avg_loss, 20))

    model.train()
    return {'val_loss': avg_loss, 'val_accuracy': accuracy, 'val_perplexity': perplexity}

def setup_muon_optimizer(model: nn.Module, config: MoEModelConfig):
    """Setup Muon optimizer with hybrid approach"""
    muon_params = []
    adamw_params = []

    for name, param in model.named_parameters():
        if (param.ndim == 2 and 
            'token_embedding' not in name and 
            'norm' not in name and 
            param.requires_grad):
            muon_params.append(param)
        else:
            adamw_params.append(param)

    print(f"  Muon parameters: {sum(p.numel() for p in muon_params):,}")
    print(f"  AdamW parameters: {sum(p.numel() for p in adamw_params):,}")

    muon_optimizer = Muon(muon_params, lr=config.muon_lr, momentum=0.95)
    adamw_optimizer = torch.optim.AdamW(adamw_params, lr=config.muon_lr*0.1, weight_decay=config.weight_decay)

    return [muon_optimizer, adamw_optimizer]


<<<<<<< HEAD
def train_moe_model(config: MoEModelConfig, train_loader: DataLoader, val_loader: DataLoader):
=======
def train_model(config: ModelConfig, train_loader: DataLoader, val_loader: DataLoader):
>>>>>>> 8b5161f8
    """Train the model with Muon optimizer"""
    print(f"\n Training Small model with Muon optimizer")

    # Initialize model
    set_seed(1337)
    model = PicoLM(config)
    device = torch.device('cuda' if torch.cuda.is_available() else 'cpu')
    model = model.to(device)

    model_compiled  = torch.compile(model) 

    total_params = sum(p.numel() for p in model.parameters())
    print(f"   Total parameters: {total_params:,}")

    # Setup optimizers
    optimizers = setup_muon_optimizer(model, config)

    # Learning rate schedule
    schedulers = []
    for optimizer in optimizers:
        warmup_steps = int(config.max_steps * 0.06)
        milestone1 = int(config.max_steps * 0.8)
        milestone2 = int(config.max_steps * 0.9)
        
        def lr_lambda(step):
            if step < warmup_steps:
                return float(step) / float(max(1, warmup_steps))
            elif step < milestone1:
                return 1
            elif step < milestone2:
                return 0.316
            else:
                return 0.1

        scheduler = torch.optim.lr_scheduler.LambdaLR(optimizer, lr_lambda)
        schedulers.append(scheduler)

    scaler = GradScaler() if config.use_amp else None

    # Initialize lists to store losses
    train_losses = []
    val_losses = []

    # Compute initial validation and train loss
    model_compiled.eval()
    initial_eval = evaluate_model(model_compiled, val_loader, config)
    val_losses.append(initial_eval['val_loss'])
    print(f"\nInitial Val Loss: {initial_eval['val_loss']:.4f}, "
          f"Val Acc: {initial_eval['val_accuracy']:.4f}, "
          f"Val PPL: {initial_eval['val_perplexity']:.2f}")

    # Compute initial train loss using evaluate_model
    initial_train_eval = evaluate_model(model_compiled, train_loader, config)
    train_losses.append(initial_train_eval['val_loss'])
    print(f"Initial Train Loss: {initial_train_eval['val_loss']:.4f}")

    # Training loop
    model_compiled.train()
    step = 0
    start_time = time.time()
    best_val_loss = float('inf')

    pbar = tqdm(total=config.max_steps, desc="Training")

    while step < config.max_steps:
        for batch_idx, (x, y) in enumerate(train_loader):
            if step >= config.max_steps:
                break
        
            x, y = x.to(device), y.to(device)

            # Forward pass with gradient accumulation
            if config.use_amp:
                with autocast():
                    logits = model_compiled(x)
                    loss = F.cross_entropy(logits.view(-1, config.vocab_size), y.view(-1))
                    loss = loss / config.gradient_accumulation_steps
                scaler.scale(loss).backward()
            else:
                logits = model_compiled(x)
                loss = F.cross_entropy(logits.view(-1, config.vocab_size), y.view(-1))
                loss = loss / config.gradient_accumulation_steps
                loss.backward()

            # Optimizer step after accumulation
            if (step + 1) % config.gradient_accumulation_steps == 0:
                if config.use_amp:
                    for optimizer in optimizers:
                        scaler.unscale_(optimizer)
                    grad_norm = torch.nn.utils.clip_grad_norm_(model_compiled.parameters(), config.grad_clip)

                    for optimizer in optimizers:
                        scaler.step(optimizer)
                        optimizer.zero_grad()
                    for scheduler in schedulers:
                        scheduler.step()
                    scaler.update()
                else:
                    grad_norm = torch.nn.utils.clip_grad_norm_(model_compiled.parameters(), config.grad_clip)
                    for optimizer in optimizers:
                        optimizer.step()
                        optimizer.zero_grad()
                    for scheduler in schedulers:
                        scheduler.step()

            # Logging
            if step % 100 == 0:
                with torch.no_grad():
                    predictions = logits.argmax(dim=-1)
                    accuracy = (predictions == y).float().mean().item()
                    current_loss = loss.item() * config.gradient_accumulation_steps
                    perplexity = math.exp(min(current_loss, 20))

                pbar.set_postfix({
                    'loss': f'{current_loss:.4f}',
                    'acc': f'{accuracy:.3f}',
                    'ppl': f'{perplexity:.1f}',
                    'lr': f'{optimizers[0].param_groups[0]["lr"]:.2e}'
                })

            # Evaluation
            if step % config.eval_every == 0 and step > 0:
                model_compiled.eval()
                eval_metrics = evaluate_model(model_compiled, val_loader, config)
                val_losses.append(eval_metrics['val_loss'])
                train_eval_metrics = evaluate_model(model_compiled, train_loader, config)
                train_losses.append(train_eval_metrics['val_loss'])
                print(f"\nStep {step}: Val Loss: {eval_metrics['val_loss']:.4f}, "
                      f"Train Loss: {train_eval_metrics['val_loss']:.4f}, "
                      f"Val Acc: {eval_metrics['val_accuracy']:.4f}, "
                      f"Val PPL: {eval_metrics['val_perplexity']:.2f}")
                model_compiled.train()

                if eval_metrics['val_loss'] < best_val_loss:
                    best_val_loss = eval_metrics['val_loss']

            step += 1
            if step % 50 == 0:
                pbar.update(50)

    pbar.close()

    training_time = time.time() - start_time
    print(f"   Training completed in {training_time:.1f} seconds")

    # Final evaluation
    model_compiled.eval()
    final_eval = evaluate_model(model_compiled, val_loader, config)
    final_train_eval = evaluate_model(model_compiled, train_loader, config)
    val_losses.append(final_eval['val_loss'])
    train_losses.append(final_train_eval['val_loss'])
    print(f"   Final - Val Loss: {final_eval['val_loss']:.4f}, "
          f"Train Loss: {final_train_eval['val_loss']:.4f}, "
          f"Val Acc: {final_eval['val_accuracy']:.4f}, "
          f"Val PPL: {final_eval['val_perplexity']:.2f}")

    # Print stored losses
    print("\n Train Losses:", [f"{x:.4f}" for x in train_losses])
    print(" Validation Losses:", [f"{x:.4f}" for x in val_losses])

    return model, final_eval

if __name__ == "__main__":
    # Check system
    print(f"🔍 Device: {'CUDA' if torch.cuda.is_available() else 'CPU'}")
    if torch.cuda.is_available():
        print(f"GPU: {torch.cuda.get_device_name()}")
        print(f"Memory: {torch.cuda.get_device_properties(0).total_memory / 1e9:.1f} GB")

    # Set seed
    set_seed(42)

    # Load data first to get vocab_size
    temp_config = MoEModelConfig()  # Use MoE config for data loading
    texts, tokenizer, tokens = load_and_cache_data(temp_config)
    vocab_size = temp_config.vocab_size

    # Use MoE config and set vocab_size
    config = MoEModelConfig(vocab_size=vocab_size)

    dataset = TextTokenDataset(tokens, config.max_seq_len)

    # Train/val split
    val_size = len(dataset) // 10
    train_size = len(dataset) - val_size
    train_dataset, val_dataset = torch.utils.data.random_split(
        dataset, [train_size, val_size], generator=torch.Generator().manual_seed(42)
    )

    train_loader = DataLoader(train_dataset, batch_size=config.batch_size, shuffle=True, num_workers=2)
    val_loader = DataLoader(val_dataset, batch_size=config.batch_size, shuffle=False, num_workers=2)

    print(f"📊 Dataset: {len(train_dataset)} train, {len(val_dataset)} val samples")

    # Train MoE model
    print(f"\n{'='*60}")
    print(f"🧪 TRAINING: Mixture of Experts Model")
    print(f"{'='*60}")

    print(f"\n📋 MoE Model Configuration:")
    print(f"   Architecture: {config.d_model}d, {config.n_layers}L, {config.n_heads}H, {config.d_ff}ff")
    print(f"   MoE: {config.num_experts} experts, top-{config.expert_top_k} routing")
    print(f"   Training: {config.max_steps} steps, batch size {config.batch_size}")
    print(f"   Data: {config.max_tokens:,} tokens, seq_len {config.max_seq_len}")

    # Train model
    start_time = time.time()
    model, final_metrics = train_moe_model(config, train_loader, val_loader)
    total_time = time.time() - start_time

    print(f"\n🎯 MoE Model Results:")
    print(f"⏱️ Training time: {total_time/60:.1f} minutes")
    print(f"🏆 Final Results:")
    print(f"   Validation Loss: {final_metrics['val_loss']:.4f}")
    print(f"   Validation Accuracy: {final_metrics['val_accuracy']:.4f}")
    print(f"   Validation Perplexity: {final_metrics['val_perplexity']:.2f}")
    print(f"{'='*60}")<|MERGE_RESOLUTION|>--- conflicted
+++ resolved
@@ -600,24 +600,27 @@
     return [muon_optimizer, adamw_optimizer]
 
 
-<<<<<<< HEAD
 def train_moe_model(config: MoEModelConfig, train_loader: DataLoader, val_loader: DataLoader):
-=======
-def train_model(config: ModelConfig, train_loader: DataLoader, val_loader: DataLoader):
->>>>>>> 8b5161f8
-    """Train the model with Muon optimizer"""
-    print(f"\n Training Small model with Muon optimizer")
+    """Train the MoE model"""
+    print(f"\n🚀 Training MoE model with {config.num_experts} experts (top-{config.expert_top_k})")
 
     # Initialize model
-    set_seed(1337)
-    model = PicoLM(config)
+    set_seed(42)
+    model = MoEMinimalLLM(config)
     device = torch.device('cuda' if torch.cuda.is_available() else 'cpu')
     model = model.to(device)
-
-    model_compiled  = torch.compile(model) 
-
+    model_train = torch.compile(model)
+
+    # Count parameters
     total_params = sum(p.numel() for p in model.parameters())
-    print(f"   Total parameters: {total_params:,}")
+    active_params = sum(p.numel() for n, p in model.named_parameters()
+                       if 'expert' not in n)
+    expert_params = total_params - active_params
+
+    print(f"  📊 Total parameters: {total_params:,}")
+    print(f"  📊 Active parameters: {active_params:,}")
+    print(f"  📊 Expert parameters: {expert_params:,}")
+    print(f"  📊 Parameter efficiency: {active_params/total_params:.1%} active per forward pass")
 
     # Setup optimizers
     optimizers = setup_muon_optimizer(model, config)
@@ -625,76 +628,61 @@
     # Learning rate schedule
     schedulers = []
     for optimizer in optimizers:
-        warmup_steps = int(config.max_steps * 0.06)
-        milestone1 = int(config.max_steps * 0.8)
-        milestone2 = int(config.max_steps * 0.9)
-        
+        warmup_steps = config.max_steps // 20
         def lr_lambda(step):
             if step < warmup_steps:
-                return float(step) / float(max(1, warmup_steps))
-            elif step < milestone1:
-                return 1
-            elif step < milestone2:
-                return 0.316
+                return step / warmup_steps
             else:
-                return 0.1
+                progress = (step - warmup_steps) / (config.max_steps - warmup_steps)
+                return 0.1 + 0.9 * 0.5 * (1 + math.cos(math.pi * progress))
 
         scheduler = torch.optim.lr_scheduler.LambdaLR(optimizer, lr_lambda)
         schedulers.append(scheduler)
 
     scaler = GradScaler() if config.use_amp else None
 
-    # Initialize lists to store losses
-    train_losses = []
-    val_losses = []
-
-    # Compute initial validation and train loss
-    model_compiled.eval()
-    initial_eval = evaluate_model(model_compiled, val_loader, config)
-    val_losses.append(initial_eval['val_loss'])
-    print(f"\nInitial Val Loss: {initial_eval['val_loss']:.4f}, "
-          f"Val Acc: {initial_eval['val_accuracy']:.4f}, "
-          f"Val PPL: {initial_eval['val_perplexity']:.2f}")
-
-    # Compute initial train loss using evaluate_model
-    initial_train_eval = evaluate_model(model_compiled, train_loader, config)
-    train_losses.append(initial_train_eval['val_loss'])
-    print(f"Initial Train Loss: {initial_train_eval['val_loss']:.4f}")
-
     # Training loop
-    model_compiled.train()
+    model_train.train()
     step = 0
-    start_time = time.time()
-    best_val_loss = float('inf')
-
-    pbar = tqdm(total=config.max_steps, desc="Training")
+    pbar = tqdm(total=config.max_steps, desc="Training MoE")
 
     while step < config.max_steps:
         for batch_idx, (x, y) in enumerate(train_loader):
             if step >= config.max_steps:
                 break
-        
+
             x, y = x.to(device), y.to(device)
 
-            # Forward pass with gradient accumulation
+            # Forward pass
             if config.use_amp:
                 with autocast():
-                    logits = model_compiled(x)
-                    loss = F.cross_entropy(logits.view(-1, config.vocab_size), y.view(-1))
-                    loss = loss / config.gradient_accumulation_steps
+                    logits, aux_loss = model_train(x, return_aux_loss=True)
+                    ce_loss = F.cross_entropy(logits.view(-1, config.vocab_size), y.view(-1))
+
+                    # Combine main loss and auxiliary loss
+                    total_loss = ce_loss
+                    if aux_loss is not None:
+                        total_loss = total_loss + aux_loss
+
+                    loss = total_loss / config.gradient_accumulation_steps
                 scaler.scale(loss).backward()
             else:
-                logits = model_compiled(x)
-                loss = F.cross_entropy(logits.view(-1, config.vocab_size), y.view(-1))
-                loss = loss / config.gradient_accumulation_steps
+                logits, aux_loss = model_train(x, return_aux_loss=True)
+                ce_loss = F.cross_entropy(logits.view(-1, config.vocab_size), y.view(-1))
+
+                total_loss = ce_loss
+                if aux_loss is not None:
+                    total_loss = total_loss + aux_loss
+
+                loss = total_loss / config.gradient_accumulation_steps
                 loss.backward()
 
-            # Optimizer step after accumulation
+            # Optimizer step
             if (step + 1) % config.gradient_accumulation_steps == 0:
                 if config.use_amp:
                     for optimizer in optimizers:
                         scaler.unscale_(optimizer)
-                    grad_norm = torch.nn.utils.clip_grad_norm_(model_compiled.parameters(), config.grad_clip)
+                    torch.nn.utils.clip_grad_norm_(model_train.parameters(), config.grad_clip)
 
                     for optimizer in optimizers:
                         scaler.step(optimizer)
@@ -703,7 +691,7 @@
                         scheduler.step()
                     scaler.update()
                 else:
-                    grad_norm = torch.nn.utils.clip_grad_norm_(model_compiled.parameters(), config.grad_clip)
+                    torch.nn.utils.clip_grad_norm_(model_train.parameters(), config.grad_clip)
                     for optimizer in optimizers:
                         optimizer.step()
                         optimizer.zero_grad()
@@ -715,55 +703,40 @@
                 with torch.no_grad():
                     predictions = logits.argmax(dim=-1)
                     accuracy = (predictions == y).float().mean().item()
-                    current_loss = loss.item() * config.gradient_accumulation_steps
+                    current_loss = ce_loss.item()
                     perplexity = math.exp(min(current_loss, 20))
 
                 pbar.set_postfix({
                     'loss': f'{current_loss:.4f}',
+                    'aux': f'{aux_loss.item() if aux_loss is not None else 0:.4f}',
                     'acc': f'{accuracy:.3f}',
-                    'ppl': f'{perplexity:.1f}',
-                    'lr': f'{optimizers[0].param_groups[0]["lr"]:.2e}'
+                    'ppl': f'{perplexity:.1f}'
                 })
 
             # Evaluation
             if step % config.eval_every == 0 and step > 0:
-                model_compiled.eval()
-                eval_metrics = evaluate_model(model_compiled, val_loader, config)
-                val_losses.append(eval_metrics['val_loss'])
-                train_eval_metrics = evaluate_model(model_compiled, train_loader, config)
-                train_losses.append(train_eval_metrics['val_loss'])
+                eval_metrics = evaluate_model(model_train, val_loader, config)
                 print(f"\nStep {step}: Val Loss: {eval_metrics['val_loss']:.4f}, "
-                      f"Train Loss: {train_eval_metrics['val_loss']:.4f}, "
                       f"Val Acc: {eval_metrics['val_accuracy']:.4f}, "
                       f"Val PPL: {eval_metrics['val_perplexity']:.2f}")
-                model_compiled.train()
-
-                if eval_metrics['val_loss'] < best_val_loss:
-                    best_val_loss = eval_metrics['val_loss']
+
+            # Milestone evaluations
+            if step in getattr(config, 'log_milestones', ()):    
+                eval_metrics = evaluate_model(model_train, val_loader, config)
+                print(f"\n🧪 Milestone {step}: Val Loss: {eval_metrics['val_loss']:.4f}")
 
             step += 1
-            if step % 50 == 0:
-                pbar.update(50)
+            if step % 20 == 0:
+                pbar.update(20)
 
     pbar.close()
 
-    training_time = time.time() - start_time
-    print(f"   Training completed in {training_time:.1f} seconds")
-
     # Final evaluation
-    model_compiled.eval()
-    final_eval = evaluate_model(model_compiled, val_loader, config)
-    final_train_eval = evaluate_model(model_compiled, train_loader, config)
-    val_losses.append(final_eval['val_loss'])
-    train_losses.append(final_train_eval['val_loss'])
-    print(f"   Final - Val Loss: {final_eval['val_loss']:.4f}, "
-          f"Train Loss: {final_train_eval['val_loss']:.4f}, "
-          f"Val Acc: {final_eval['val_accuracy']:.4f}, "
-          f"Val PPL: {final_eval['val_perplexity']:.2f}")
-
-    # Print stored losses
-    print("\n Train Losses:", [f"{x:.4f}" for x in train_losses])
-    print(" Validation Losses:", [f"{x:.4f}" for x in val_losses])
+    final_eval = evaluate_model(model_train, val_loader, config)
+    print(f"\n📊 Final Results:")
+    print(f"   Val Loss: {final_eval['val_loss']:.4f}")
+    print(f"   Val Accuracy: {final_eval['val_accuracy']:.4f}")
+    print(f"   Val Perplexity: {final_eval['val_perplexity']:.2f}")
 
     return model, final_eval
 
