import os
os.environ["TOKENIZERS_PARALLELISM"] = "false"

import torch
import torch.nn as nn
import torch.nn.functional as F
from torch.utils.data import Dataset, DataLoader
from torch.cuda.amp import autocast, GradScaler
import math
import random
import numpy as np
from datasets import load_dataset
from tqdm import tqdm
import time
from transformers import AutoTokenizer
from dataclasses import dataclass, field
from typing import List, Optional, Tuple
import warnings
import os
import pickle
from torchtune.modules import RotaryPositionalEmbeddings
warnings.filterwarnings('ignore')

def set_seed(seed: int = 42):
    """Set all random seeds for reproducibility"""
    random.seed(seed)
    np.random.seed(seed)
    torch.manual_seed(seed)
    torch.cuda.manual_seed_all(seed)
    torch.backends.cudnn.deterministic = True
    torch.backends.cudnn.benchmark = False
    print(f"🌱 Set all seeds to {seed}")

@dataclass
class MoEModelConfig:
    # Model architecture
    d_model: int = 384
    n_heads: int = 8
    n_kv_heads: int = field(init=False)
    n_layers: int = 8
    d_ff: int = field(init=False)
    multiple_of: int = 128
    batch_size: int = 16
    max_steps: int = 2000

    # Training parameters
    gradient_accumulation_steps: int = 4
    muon_lr: float = 0.01

    # Data parameters
    max_seq_len: int = 512
    max_tokens: int = -1 # set to -1 to include all tokens
    dataset_name: str = "Hosseinlack123/PicoLM-dataset"

    # Evaluation
    eval_every: int = 500
    eval_steps: int = 100

    # Regularization
    weight_decay: float = 0.1
    dropout: float = 0.0
    grad_clip: float = 1.0

    # Technical
    use_amp: bool = True
    vocab_size: Optional[int] = None
    log_milestones: Tuple[int, ...] = (250, 500, 1000)

    # MoE specific parameters
    num_experts: int = 6
    expert_top_k: int = 2
    load_balancing_weight: float = 0.01

    def __post_init__(self):
        assert self.d_model % self.n_heads == 0, "d_model must be divisible by n_heads"
        self.d_k = self.d_model // self.n_heads
        
        assert self.n_heads % 4 == 0, "n_heads must be divisible by 4"
        self.n_kv_heads = self.n_heads // 4
        
        self.d_ff = int(self.multiple_of * int((((self.d_model * 4 * 2 / 3) * 1.3) + self.multiple_of + 1) // self.multiple_of))
        

@torch.compile
def zeropower_via_newtonschulz5(G: torch.Tensor, steps: int = 5) -> torch.Tensor:
    """Newton-Schulz iteration to compute the zeroth power / orthogonalization of G."""
    assert G.ndim >= 2
    a, b, c = (3.4445, -4.7750, 2.0315)
    X = G.bfloat16()

    if G.size(-2) > G.size(-1):
        X = X.mT

    X = X / (X.norm(dim=(-2, -1), keepdim=True) + 1e-7)

    for _ in range(steps):
        A = X @ X.mT
        B = b * A + c * A @ A
        X = a * X + B @ X

    if G.size(-2) > G.size(-1):
        X = X.mT

    return X

class Muon(torch.optim.Optimizer):
    """Muon - MomentUm Orthogonalized by Newton-schulz"""
    def __init__(self, params, lr=0.02, momentum=0.95, nesterov=True, ns_steps=5):
        defaults = dict(lr=lr, momentum=momentum, nesterov=nesterov, ns_steps=ns_steps)
        super().__init__(params, defaults)

    @torch.no_grad()
    def step(self):
        for group in self.param_groups:
            for p in group["params"]:
                if p.grad is None:
                    continue

                g = p.grad
                state = self.state[p]

                if "momentum_buffer" not in state:
                    state["momentum_buffer"] = torch.zeros_like(g)

                buf = state["momentum_buffer"]
                buf.lerp_(g, 1 - group["momentum"])
                g = g.lerp_(buf, group["momentum"]) if group["nesterov"] else buf
                g = zeropower_via_newtonschulz5(g, steps=group["ns_steps"])
                p.add_(g.view_as(p), alpha=-group["lr"] * max(1, p.size(-2) / p.size(-1))**0.5)
	
def load_and_cache_data(config: MoEModelConfig, cache_dir: str = "data_cache"):
    """Load and cache tokenized data to avoid reprocessing"""
    os.makedirs(cache_dir, exist_ok=True)
    cache_file = f"{cache_dir}/tokenized_{config.dataset_name.split('/')[-1]}_{config.max_tokens}.pkl"

    # Check if cached data exists
    if os.path.exists(cache_file):
        print(f"📦 Loading cached data from {cache_file}")
        with open(cache_file, 'rb') as f:
            cached_data = pickle.load(f)

        texts = cached_data['texts']
        tokenizer = cached_data['tokenizer']
        tokens = cached_data['tokens']
        config.vocab_size = tokenizer.vocab_size

        print(f"✅ Loaded {len(texts)} documents, {len(tokens):,} tokens from cache")
        return texts, tokenizer, tokens

    print(f"🔄 Processing new data (will cache for future use)")

    # Load tokenizer
    tokenizer = AutoTokenizer.from_pretrained("HuggingFaceTB/SmolLM-135M", token=False)
    if tokenizer.pad_token is None:
        tokenizer.pad_token = tokenizer.eos_token

    # Load dataset
    dataset = load_dataset(config.dataset_name, token=False)['train']
    
    texts = []
    for i, item in enumerate(dataset):
        texts.append(item["text"])
        
    print(f"Loaded {len(texts)} Docs")

    # Tokenize
    print("Tokenizing texts...")
    
    max_tokens = config.max_tokens
    
    all_tokens = []
    for text in tqdm(texts, desc="Tokenizing"):
        tokens = tokenizer.encode(text + tokenizer.eos_token, add_special_tokens=False)
        all_tokens.extend(tokens)
        
        # Stop if we have enough tokens
        if max_tokens != -1 and len(all_tokens) >= max_tokens:
            break

    tokens = all_tokens[:max_tokens]
    print(f"Using {len(tokens):,} tokens")
    config.vocab_size = tokenizer.vocab_size

    # Cache the processed data
    cached_data = {'texts': texts, 'tokenizer': tokenizer, 'tokens': tokens}
    with open(cache_file, 'wb') as f:
        pickle.dump(cached_data, f)

    print(f"💾 Cached data to {cache_file}")
    return texts, tokenizer, tokens

class TextTokenDataset(Dataset):
    def __init__(self, tokens: List[int], seq_len: int = 512):
        self.tokens = tokens
        self.seq_len = seq_len

    def __len__(self):
        return max(0, len(self.tokens) - self.seq_len)

    def __getitem__(self, idx):
        x = torch.tensor(self.tokens[idx:idx + self.seq_len], dtype=torch.long)
        y = torch.tensor(self.tokens[idx + 1:idx + self.seq_len + 1], dtype=torch.long)
        return x, y

class Rotary(nn.Module):
    def __init__(self, dim: int, max_seq_len: int):
        super().__init__()
        self.rope = RotaryPositionalEmbeddings(dim=dim, max_seq_len=max_seq_len, base=10000)

    def forward(self, x_BTHD: torch.Tensor):
        # x_BTHD shape: [B, T, H, D] - need to convert to [B, T, H, D] for torchtune
        # torchtune expects [batch, seq_len, num_heads, head_dim]
        # Our input is already [B, T, H, D] which matches torchtune's expectation
        return self.rope(x_BTHD)

class MultiHeadAttention(nn.Module):
    def __init__(self, d_model: int, n_heads: int, n_kv_heads: int, max_seq_len: int, dropout: float = 0.0):
        super().__init__()
        self.d_model = d_model
        self.n_heads = n_heads
        self.n_kv_heads = n_kv_heads
        self.d_k = d_model // n_heads
        self.repeats = self.n_heads // self.n_kv_heads
        
        total_qkv_dim = (self.n_heads + (2 * self.n_kv_heads)) * self.d_k
        

        self.qkv = nn.Linear(d_model, total_qkv_dim, bias=True)
        self.w_o = nn.Linear(d_model, d_model, bias=False)
        self.w_o.ZERO_INIT = 1
        
        self.q_norm = nn.RMSNorm(self.d_k, eps=1e-6)
        self.k_norm = nn.RMSNorm(self.d_k, eps=1e-6)
        
        self.rotary = Rotary(self.d_k, max_seq_len)
        self.dropout = dropout

    def forward(self, x):
        batch_size, seq_len = x.size(0), x.size(1)
        # B, T = x.size(0), x.size(1)
        # qkv = self.qkv(x).reshape(B, T, 3, self.n_heads, self.d_k).permute(2, 0, 3, 1, 4)
        # Q, K, V = qkv[0], qkv[1], qkv[2]  # [B, H, T, D]

        qkv = self.qkv(x)
        q_size = self.n_heads * self.d_k
        kv_size = self.n_kv_heads * self.d_k
        
        Q, K, V = torch.split(qkv, [q_size, kv_size, kv_size], dim=-1)
    
        Q = Q.view(batch_size, seq_len, self.n_heads, self.d_k).permute(0, 2, 1, 3) # [ batch_size, n_heads, seq_len, d_k]
        K = K.view(batch_size, seq_len, self.n_kv_heads, self.d_k).permute(0, 2, 1, 3) # [ batch_size, n_kv_heads, seq_len, d_k]
        V = V.view(batch_size, seq_len, self.n_kv_heads, self.d_k).permute(0, 2, 1, 3) # [ batch_size, n_kv_heads, seq_len, d_k]


        # Q = self.rotary(Q)
        # K = self.rotary(K)
        # Apply RoPE on [B, T, H, D]
        Q = self.rotary(self.q_norm(Q).transpose(1, 2)).transpose(1, 2)
        K = self.rotary(self.k_norm(K).transpose(1, 2)).transpose(1, 2)
        
        K = K.repeat_interleave(self.repeats, dim=1)
        V = V.repeat_interleave(self.repeats, dim=1)

        attn_output = F.scaled_dot_product_attention(
            Q, K, V, is_causal=True, dropout_p=self.dropout if self.training else 0.0
        )
        attn_output = attn_output.transpose(1, 2).reshape(batch_size, seq_len, self.d_model)
        # attn_output = attn_output.transpose(1, 2).reshape(B, T, self.d_model)
        return self.w_o(attn_output)



class Expert(nn.Module):
    """Single expert network (essentially a FeedForward layer)"""
    def __init__(self, d_model: int, d_ff: int, dropout: float = 0.0):
        super().__init__()
        
        # self.w1 = nn.Linear(d_model, d_ff, bias=False) # up_proj
        # self.w2 = nn.Linear(d_ff, d_model, bias=False) # down_proj
        # self.w3 = nn.Linear(d_model, d_ff, bias=False) # gate_proj
        # self.w3.ZERO_INIT = 1
        
        self.linear1 = nn.Linear(d_model, d_ff, bias=False)
        self.linear2 = nn.Linear(d_ff, d_model, bias=False)
        # self.linear2.ZERO_INIT = 1
                
        self.dropout = nn.Dropout(dropout)

    def forward(self, x):
        # return self.w2(self.dropout(F.silu(self.w1(x))) * self.w3(x))
        return self.linear2(self.dropout(F.silu(self.linear1(x))))

class TopKRouter(nn.Module):
    """Router that selects top-k experts for each token"""
    def __init__(self, d_model: int, num_experts: int, top_k: int = 2):
        super().__init__()
        self.num_experts = num_experts
        self.top_k = top_k
        self.gate = nn.Linear(d_model, num_experts, bias=False)
        self.noise_std = 0.1  # Standard deviation for noise during training

    def forward(self, x: torch.Tensor) -> Tuple[torch.Tensor, torch.Tensor, torch.Tensor]:
        """
        Args:
            x: Input tensor [batch_size, seq_len, d_model]

        Returns:
            - router_weights: Softmax weights for selected experts [batch_size, seq_len, top_k]
            - expert_indices: Indices of selected experts [batch_size, seq_len, top_k]
            - router_probs: Full probability distribution over experts (for load balancing loss)
        """
        batch_size, seq_len, d_model = x.shape

        # Compute router logits
        router_logits = self.gate(x)  # [batch_size, seq_len, num_experts]

        # Add noise during training for exploration
        if self.training and self.noise_std > 0:
            noise = torch.randn_like(router_logits) * self.noise_std
            router_logits = router_logits + noise

        # Get full probability distribution (for load balancing loss)
        router_probs = F.softmax(router_logits, dim=-1)

        # Select top-k experts
        top_k_logits, top_k_indices = torch.topk(router_logits, self.top_k, dim=-1)
        top_k_weights = F.softmax(top_k_logits, dim=-1)

        return top_k_weights, top_k_indices, router_probs

class MixtureOfExperts(nn.Module):
    """Mixture of Experts layer with top-k routing"""
    def __init__(
        self,
        d_model: int,
        d_ff: int,
        num_experts: int = 8,
        top_k: int = 2,
        dropout: float = 0.0,
        load_balancing_weight: float = 0.01
    ):
        super().__init__()
        self.num_experts = num_experts
        self.top_k = top_k
        self.load_balancing_weight = load_balancing_weight

        # Create experts
        self.experts = nn.ModuleList([
            Expert(d_model, d_ff, dropout) for _ in range(num_experts)
        ])

        # Create router
        self.router = TopKRouter(d_model, num_experts, top_k)

    def forward(self, x: torch.Tensor) -> Tuple[torch.Tensor, Optional[torch.Tensor]]:
        """
        Args:
            x: Input tensor [batch_size, seq_len, d_model]

        Returns:
            - output: MoE output [batch_size, seq_len, d_model]
            - aux_loss: Load balancing auxiliary loss (only during training)
        """
        batch_size, seq_len, d_model = x.shape

        # Get routing decisions
        router_weights, expert_indices, router_probs = self.router(x)

        # Initialize output tensor
        output = torch.zeros_like(x)

        # Process each expert
        for expert_idx in range(self.num_experts):
            # Find tokens routed to this expert
            expert_mask = (expert_indices == expert_idx).any(dim=-1)  # [batch_size, seq_len]

            if expert_mask.any():
                # Get tokens for this expert
                expert_input = x[expert_mask]  # [num_tokens, d_model]

                # Apply expert
                expert_output = self.experts[expert_idx](expert_input)

                # Get weights for this expert - CORRECTED APPROACH
                # First get the mask for this expert's positions
                mask_for_expert = (expert_indices == expert_idx)  # [batch, seq, top_k]
                # Find which position (0 or 1) this expert appears in for relevant tokens
                positions = mask_for_expert[expert_mask].float().argmax(dim=-1)
                # Gather weights only for relevant tokens
                expert_weights = router_weights[expert_mask].gather(
                    -1, positions.unsqueeze(-1)
                ).squeeze(-1)

                # Add weighted expert output to result
                output[expert_mask] += expert_weights.unsqueeze(-1) * expert_output

        # Compute load balancing loss during training
        aux_loss = None
        if self.training:
            aux_loss = self._compute_load_balancing_loss(router_probs, expert_indices)

        return output, aux_loss

    def _compute_load_balancing_loss(
        self,
        router_probs: torch.Tensor,
        expert_indices: torch.Tensor
    ) -> torch.Tensor:
        """
        Compute auxiliary loss to ensure balanced expert usage.
        This encourages the router to distribute tokens evenly across experts.
        """
        # Compute the fraction of tokens routed to each expert
        expert_mask = F.one_hot(expert_indices, num_classes=self.num_experts).float()
        tokens_per_expert = expert_mask.sum(dim=[0, 1, 2]) / expert_mask.sum()

        # Compute the average probability of routing to each expert
        router_prob_mean = router_probs.mean(dim=[0, 1])

        # Load balancing loss encourages uniform distribution
        aux_loss = torch.sum(tokens_per_expert * router_prob_mean) * self.num_experts

        return aux_loss * self.load_balancing_weight

class MoETransformerBlock(nn.Module):
    """Transformer block with MoE"""
    def __init__(
        self,
        d_model: int,
        n_heads: int,
        n_kv_heads: int,
        d_ff: int,
        max_seq_len: int,
        num_experts: int = 8,
        top_k: int = 2,
        dropout: float = 0.0
    ):
        super().__init__()

        # Attention layer
        self.attention = MultiHeadAttention(d_model, n_heads, n_kv_heads, max_seq_len, dropout)

        # MoE layer
        self.feed_forward = MixtureOfExperts(
            d_model, d_ff, num_experts, top_k, dropout
        )

        # Normalization layers
        self.norm1 = nn.RMSNorm(d_model)
        self.post_norm1 = nn.RMSNorm(d_model)
        
        self.norm2 = nn.RMSNorm(d_model)
        self.post_norm2 = nn.RMSNorm(d_model)
        
        self.dropout = nn.Dropout(dropout)

    def forward(self, x):
        # Self-attention
        attn_out = self.post_norm1(self.attention(self.norm1(x)))
        x = x + self.dropout(attn_out)

        # MoE feed-forward
        ff_out, aux_loss = self.feed_forward(self.norm2(x))
        x = x + self.dropout(self.post_norm2(ff_out))
        return x, aux_loss


class MoEMinimalLLM(nn.Module):
    """Minimal LLM with Mixture of Experts"""
    def __init__(self, config: MoEModelConfig):
        super().__init__()
        self.config = config

        # Token embeddings
        self.token_embedding = nn.Embedding(config.vocab_size, config.d_model)
        self.position_dropout = nn.Dropout(config.dropout)

        # Transformer blocks with MoE
        self.transformer_blocks = nn.ModuleList([
            MoETransformerBlock(
                config.d_model,
                config.n_heads,
                config.n_kv_heads,
                config.d_ff,
                config.max_seq_len,
                config.num_experts,
                config.expert_top_k,
                config.dropout
            )
            for i in range(config.n_layers)
        ])

        # Output layers
        self.norm = nn.RMSNorm(config.d_model)
        self.output_dropout = nn.Dropout(config.dropout)

        # Language modeling head (tied with embeddings)
        self.lm_head = nn.Linear(config.d_model, config.vocab_size, bias=False)
        self.lm_head.weight = self.token_embedding.weight

        self.apply(self._init_weights)

        # Depth-aware init "https://medium.com/@hosseinlack123/unlocking-transformer-learning-weight-dispersion-and-a-novel-depth-aware-initialization-strategy-6e43dddb10a4"
        for i, block in enumerate(self.transformer_blocks):
            std = 0.04 - (i / (config.n_layers - 1)) * 0.04 if config.n_layers > 1 else 0.02
            for i, expert in enumerate(block.feed_forward.experts):
              torch.nn.init.normal_(expert.linear2.weight, mean=0.0, std=std)

    def _init_weights(self, module):
        
        if hasattr(module, 'ZERO_INIT'):
            if isinstance(module, nn.Linear):
                torch.nn.init.zeros_(module.weight)  
        elif isinstance(module, nn.Linear):
            torch.nn.init.normal_(module.weight, mean=0.0, std=0.02)
            if module.bias is not None:
                torch.nn.init.zeros_(module.bias)
        elif isinstance(module, nn.Embedding):
            torch.nn.init.normal_(module.weight, mean=0.0, std=0.02)

    def forward(self, x, return_aux_loss=True):
        # Token embeddings
        x = self.token_embedding(x) * math.sqrt(self.config.d_model)
        x = self.position_dropout(x)

        # Collect auxiliary losses from MoE layers
        aux_losses = []

        # Pass through transformer blocks
        for block in self.transformer_blocks:
            x, aux_loss = block(x)
            if aux_loss is not None and return_aux_loss:
                aux_losses.append(aux_loss)

        # Output projection
        x = self.norm(x)
        x = self.output_dropout(x)
        logits = self.lm_head(x)

        # Combine auxiliary losses
        total_aux_loss = sum(aux_losses) if aux_losses else None

        if return_aux_loss:
            return logits, total_aux_loss
        return logits

def evaluate_model(model: nn.Module, val_loader: DataLoader, config: MoEModelConfig):
    """Evaluate model performance"""
    model.eval()
    total_loss = 0
    total_tokens = 0
    total_correct = 0

    device = next(model.parameters()).device

    with torch.no_grad():
        for i, (x, y) in enumerate(val_loader):
            if i >= config.eval_steps:
                break
            x, y = x.to(device), y.to(device)

            with autocast(enabled=config.use_amp):
                # MoE model evaluation
                logits = model(x, return_aux_loss=False)  # Don't return aux loss during eval
                loss = F.cross_entropy(logits.view(-1, config.vocab_size), y.view(-1))

            total_loss += loss.item() * y.numel()
            total_tokens += y.numel()

            predictions = logits.argmax(dim=-1)
            total_correct += (predictions == y).sum().item()

    avg_loss = total_loss / total_tokens
    accuracy = total_correct / total_tokens
    perplexity = math.exp(min(avg_loss, 20))

    model.train()
    return {'val_loss': avg_loss, 'val_accuracy': accuracy, 'val_perplexity': perplexity}

def setup_muon_optimizer(model: nn.Module, config: MoEModelConfig):
    """Setup Muon optimizer with hybrid approach"""
    muon_params = []
    adamw_params = []

    for name, param in model.named_parameters():
        if (param.ndim == 2 and 
            'token_embedding' not in name and 
            'norm' not in name and 
            param.requires_grad):
            muon_params.append(param)
        else:
            adamw_params.append(param)

    print(f"  Muon parameters: {sum(p.numel() for p in muon_params):,}")
    print(f"  AdamW parameters: {sum(p.numel() for p in adamw_params):,}")

    muon_optimizer = Muon(muon_params, lr=config.muon_lr, momentum=0.95)
    adamw_optimizer = torch.optim.AdamW(adamw_params, lr=config.muon_lr*0.1, weight_decay=config.weight_decay)

    return [muon_optimizer, adamw_optimizer]


def train_moe_model(config: MoEModelConfig, train_loader: DataLoader, val_loader: DataLoader):
    """Train the MoE model"""
    print(f"\n🚀 Training MoE model with {config.num_experts} experts (top-{config.expert_top_k})")

    # Initialize model
<<<<<<< HEAD
    set_seed(42)
=======
    set_seed(1337)
>>>>>>> 5e02fc3b
    model = MoEMinimalLLM(config)
    device = torch.device('cuda' if torch.cuda.is_available() else 'cpu')
    model = model.to(device)
    model_train = torch.compile(model)

    # Count parameters
    total_params = sum(p.numel() for p in model.parameters())
    active_params = sum(p.numel() for n, p in model.named_parameters()
                       if 'expert' not in n)
    expert_params = total_params - active_params

    print(f"  📊 Total parameters: {total_params:,}")
    print(f"  📊 Active parameters: {active_params:,}")
    print(f"  📊 Expert parameters: {expert_params:,}")
    print(f"  📊 Parameter efficiency: {active_params/total_params:.1%} active per forward pass")

    # Setup optimizers
    optimizers = setup_muon_optimizer(model, config)

    # Learning rate schedule
    schedulers = []
    for optimizer in optimizers:
        warmup_steps = config.max_steps // 20
        def lr_lambda(step):
            if step < warmup_steps:
                return step / warmup_steps
            else:
                progress = (step - warmup_steps) / (config.max_steps - warmup_steps)
                return 0.1 + 0.9 * 0.5 * (1 + math.cos(math.pi * progress))

        scheduler = torch.optim.lr_scheduler.LambdaLR(optimizer, lr_lambda)
        schedulers.append(scheduler)

    scaler = GradScaler() if config.use_amp else None

    # Training loop
    model_train.train()
    step = 0
    pbar = tqdm(total=config.max_steps, desc="Training MoE")

    while step < config.max_steps:
        for batch_idx, (x, y) in enumerate(train_loader):
            if step >= config.max_steps:
                break

            x, y = x.to(device), y.to(device)

            # Forward pass
            if config.use_amp:
                with autocast():
                    logits, aux_loss = model_train(x, return_aux_loss=True)
                    ce_loss = F.cross_entropy(logits.view(-1, config.vocab_size), y.view(-1))

                    # Combine main loss and auxiliary loss
                    total_loss = ce_loss
                    if aux_loss is not None:
                        total_loss = total_loss + aux_loss

                    loss = total_loss / config.gradient_accumulation_steps
                scaler.scale(loss).backward()
            else:
                logits, aux_loss = model_train(x, return_aux_loss=True)
                ce_loss = F.cross_entropy(logits.view(-1, config.vocab_size), y.view(-1))

                total_loss = ce_loss
                if aux_loss is not None:
                    total_loss = total_loss + aux_loss

                loss = total_loss / config.gradient_accumulation_steps
                loss.backward()

            # Optimizer step
            if (step + 1) % config.gradient_accumulation_steps == 0:
                if config.use_amp:
                    for optimizer in optimizers:
                        scaler.unscale_(optimizer)
                    torch.nn.utils.clip_grad_norm_(model_train.parameters(), config.grad_clip)

                    for optimizer in optimizers:
                        scaler.step(optimizer)
                        optimizer.zero_grad()
                    for scheduler in schedulers:
                        scheduler.step()
                    scaler.update()
                else:
                    torch.nn.utils.clip_grad_norm_(model_train.parameters(), config.grad_clip)
                    for optimizer in optimizers:
                        optimizer.step()
                        optimizer.zero_grad()
                    for scheduler in schedulers:
                        scheduler.step()

            # Logging
            if step % 100 == 0:
                with torch.no_grad():
                    predictions = logits.argmax(dim=-1)
                    accuracy = (predictions == y).float().mean().item()
                    current_loss = ce_loss.item()
                    perplexity = math.exp(min(current_loss, 20))

                pbar.set_postfix({
                    'loss': f'{current_loss:.4f}',
                    'aux': f'{aux_loss.item() if aux_loss is not None else 0:.4f}',
                    'acc': f'{accuracy:.3f}',
                    'ppl': f'{perplexity:.1f}'
                })

            # Evaluation
            if step % config.eval_every == 0 and step > 0:
                eval_metrics = evaluate_model(model_train, val_loader, config)
                print(f"\nStep {step}: Val Loss: {eval_metrics['val_loss']:.4f}, "
                      f"Val Acc: {eval_metrics['val_accuracy']:.4f}, "
                      f"Val PPL: {eval_metrics['val_perplexity']:.2f}")

            # Milestone evaluations
            if step in getattr(config, 'log_milestones', ()):    
                eval_metrics = evaluate_model(model_train, val_loader, config)
                print(f"\n🧪 Milestone {step}: Val Loss: {eval_metrics['val_loss']:.4f}")

            step += 1
            if step % 20 == 0:
                pbar.update(20)

    pbar.close()

    # Final evaluation
    final_eval = evaluate_model(model_train, val_loader, config)
    print(f"\n📊 Final Results:")
    print(f"   Val Loss: {final_eval['val_loss']:.4f}")
    print(f"   Val Accuracy: {final_eval['val_accuracy']:.4f}")
    print(f"   Val Perplexity: {final_eval['val_perplexity']:.2f}")

    return model, final_eval

if __name__ == "__main__":
    # Check system
    print(f"🔍 Device: {'CUDA' if torch.cuda.is_available() else 'CPU'}")
    if torch.cuda.is_available():
        print(f"GPU: {torch.cuda.get_device_name()}")
        print(f"Memory: {torch.cuda.get_device_properties(0).total_memory / 1e9:.1f} GB")

    # Set seed
    set_seed(42)

    # Load data first to get vocab_size
    temp_config = MoEModelConfig()  # Use MoE config for data loading
    texts, tokenizer, tokens = load_and_cache_data(temp_config)
    vocab_size = temp_config.vocab_size

    # Use MoE config and set vocab_size
    config = MoEModelConfig(vocab_size=vocab_size)

    dataset = TextTokenDataset(tokens, config.max_seq_len)

    # Train/val split
    val_size = len(dataset) // 10
    train_size = len(dataset) - val_size
    train_dataset, val_dataset = torch.utils.data.random_split(
        dataset, [train_size, val_size], generator=torch.Generator().manual_seed(42)
    )

    train_loader = DataLoader(train_dataset, batch_size=config.batch_size, shuffle=True, num_workers=2)
    val_loader = DataLoader(val_dataset, batch_size=config.batch_size, shuffle=False, num_workers=2)

    print(f"📊 Dataset: {len(train_dataset)} train, {len(val_dataset)} val samples")

    # Train MoE model
    print(f"\n{'='*60}")
    print(f"🧪 TRAINING: Mixture of Experts Model")
    print(f"{'='*60}")

    print(f"\n📋 MoE Model Configuration:")
    print(f"   Architecture: {config.d_model}d, {config.n_layers}L, {config.n_heads}H, {config.d_ff}ff")
    print(f"   MoE: {config.num_experts} experts, top-{config.expert_top_k} routing")
    print(f"   Training: {config.max_steps} steps, batch size {config.batch_size}")
    print(f"   Data: {config.max_tokens:,} tokens, seq_len {config.max_seq_len}")

    # Train model
    start_time = time.time()
    model, final_metrics = train_moe_model(config, train_loader, val_loader)
    total_time = time.time() - start_time

    print(f"\n🎯 MoE Model Results:")
    print(f"⏱️ Training time: {total_time/60:.1f} minutes")
    print(f"🏆 Final Results:")
    print(f"   Validation Loss: {final_metrics['val_loss']:.4f}")
    print(f"   Validation Accuracy: {final_metrics['val_accuracy']:.4f}")
    print(f"   Validation Perplexity: {final_metrics['val_perplexity']:.2f}")
    print(f"{'='*60}")<|MERGE_RESOLUTION|>--- conflicted
+++ resolved
@@ -605,11 +605,7 @@
     print(f"\n🚀 Training MoE model with {config.num_experts} experts (top-{config.expert_top_k})")
 
     # Initialize model
-<<<<<<< HEAD
-    set_seed(42)
-=======
     set_seed(1337)
->>>>>>> 5e02fc3b
     model = MoEMinimalLLM(config)
     device = torch.device('cuda' if torch.cuda.is_available() else 'cpu')
     model = model.to(device)
